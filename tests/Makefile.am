AM_CXXFLAGS = $(WARNING_CFLAGS) $(CPPUNIT_CXXFLAGS)
INCLUDES =				\
  -I$(top_srcdir)/gen			\
  -I$(top_srcdir)/lib			\
  -I$(top_srcdir)/lib/client		\
  -I$(top_srcdir)/lib/broker		\
  -I$(top_srcdir)/lib/common		\
  -I$(top_srcdir)/lib/common/sys	\
  -I$(top_srcdir)/lib/common/framing	\
  $(APR_CXXFLAGS)

<<<<<<< HEAD
# FIXME: have e.g., topicall, run as part of "make check"?
EXTRA_DIST =		\
  .vg-supp		\
  setup			\
  env			\
  broker		\
  topicall		\
  topictest		\
  qpid_test_plugin.h	\
  APRBaseTest.cpp

client_tests =		\
  client_test		\
  echo_service		\
  topic_listener	\
  topic_publisher

=======
# Unit tests
>>>>>>> d7b94020
broker_tests =		\
  AccumulatedAckTest	\
  BrokerChannelTest 	\
  ConfigurationTest	\
  ExchangeTest		\
  HeadersExchangeTest	\
  InMemoryContentTest	\
  LazyLoadedContentTest	\
  MessageBuilderTest	\
  MessageTest		\
  ReferenceTest         \
  QueueRegistryTest	\
  QueueTest		\
  QueuePolicyTest	\
  TopicExchangeTest	\
  TxAckTest		\
  TxBufferTest		\
  TxPublishTest		\
  ValueTest		\
  MessageHandlerTest 	

client_tests =		\
  ClientChannelTest

framing_tests =		\
  FieldTableTest	\
  FramingTest		\
  HeaderTest

misc_tests =		\
  ExceptionTest		\
  ProducerConsumerTest

posix_tests =		\
  EventChannelTest	\
  EventChannelThreadsTest

unit_tests =		\
  $(broker_tests)	\
  $(client_tests)	\
  $(framing_tests)	\
  $(misc_tests) 	

# Executable client tests

client_exe_tests =	\
  client_test		\
  echo_service		\
  topic_listener	\
  topic_publisher

noinst_PROGRAMS = $(client_exe_tests)

TESTS_ENVIRONMENT =			\
  VALGRIND=$(VALGRIND)			\
  abs_builddir='$(abs_builddir)'	\
  PATH="$(abs_builddir)/../src$(PATH_SEPARATOR)$$PATH" \
  abs_srcdir='$(abs_srcdir)'

CLIENT_TESTS = client_test quick_topictest
TESTS = run-unit-tests start_broker $(CLIENT_TESTS) python_tests kill_broker

EXTRA_DIST =		\
  $(TESTS) 		\
  .vg-supp		\
  InProcessBroker.h	\
  MockChannel.h		\
  MockConnectionInputHandler.h \
  qpid_test_plugin.h	\
  setup			\
  topicall		\
  topictest		\
  APRBaseTest.cpp

<<<<<<< HEAD
TESTS_ENVIRONMENT =			\
  VALGRIND=$(VALGRIND)			\
  abs_builddir='$(abs_builddir)'	\
  PATH="$(abs_builddir)/../src$(PATH_SEPARATOR)$$PATH" \
  abs_srcdir='$(abs_srcdir)'

TESTS = run-unit-tests run-python-tests
EXTRA_DIST += $(TESTS)
=======
CLEANFILES=qpidd.log
DISTCLEANFILES=gen.mk
>>>>>>> d7b94020

CLEANFILES=qpidd.log
DISTCLEANFILES=gen.mk

include gen.mk

abs_builddir = @abs_builddir@
extra_libs = $(CPPUNIT_LIBS)
lib_client = $(abs_builddir)/../lib/client/libqpidclient.la
lib_common = $(abs_builddir)/../lib/common/libqpidcommon.la
lib_broker = $(abs_builddir)/../lib/broker/libqpidbroker.la

gen.mk: Makefile.am
	(					\
	  for i in $(client_exe_tests); do		\
	    echo $${i}_SOURCES = $$i.cpp;	\
	    echo $${i}_LDADD = '$$(lib_client) $$(lib_common) $$(extra_libs)'; \
	  done;					\
	  libs=;				\
	  for i in $(unit_tests); do		\
	    libs="$$libs $${i}.la";		\
	    echo $${i}_la_SOURCES = $$i.cpp;	\
	    echo $${i}_la_LIBADD = '$$(lib_common) $$(lib_client)';	\
	    echo $${i}_la_LIBADD += '$$(lib_broker) $$(extra_libs)';	\
	    echo $${i}_la_LDFLAGS = "-module -rpath `pwd`";	\
	  done;					\
	  echo "check_LTLIBRARIES =$$libs";	\
	)					\
	> $@-t
	mv $@-t $@


check: $(check_LTLIBRARIES) $(lib_common) $(lib_client) $(lib_broker)<|MERGE_RESOLUTION|>--- conflicted
+++ resolved
@@ -9,27 +9,7 @@
   -I$(top_srcdir)/lib/common/framing	\
   $(APR_CXXFLAGS)
 
-<<<<<<< HEAD
-# FIXME: have e.g., topicall, run as part of "make check"?
-EXTRA_DIST =		\
-  .vg-supp		\
-  setup			\
-  env			\
-  broker		\
-  topicall		\
-  topictest		\
-  qpid_test_plugin.h	\
-  APRBaseTest.cpp
-
-client_tests =		\
-  client_test		\
-  echo_service		\
-  topic_listener	\
-  topic_publisher
-
-=======
 # Unit tests
->>>>>>> d7b94020
 broker_tests =		\
   AccumulatedAckTest	\
   BrokerChannelTest 	\
@@ -104,20 +84,6 @@
   topictest		\
   APRBaseTest.cpp
 
-<<<<<<< HEAD
-TESTS_ENVIRONMENT =			\
-  VALGRIND=$(VALGRIND)			\
-  abs_builddir='$(abs_builddir)'	\
-  PATH="$(abs_builddir)/../src$(PATH_SEPARATOR)$$PATH" \
-  abs_srcdir='$(abs_srcdir)'
-
-TESTS = run-unit-tests run-python-tests
-EXTRA_DIST += $(TESTS)
-=======
-CLEANFILES=qpidd.log
-DISTCLEANFILES=gen.mk
->>>>>>> d7b94020
-
 CLEANFILES=qpidd.log
 DISTCLEANFILES=gen.mk
 
