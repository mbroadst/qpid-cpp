--- conflicted
+++ resolved
@@ -26,26 +26,11 @@
 #include <AMQContentBody.h>
 #include <Buffer.h>
 #include <OutputHandler.h>
-#include <ProtocolVersion.h>
 
 namespace qpid {
-<<<<<<< HEAD
-    namespace broker {
-        class Content{
-        public:
-            virtual void add(qpid::framing::AMQContentBody::shared_ptr data) = 0;
-            virtual u_int32_t size() = 0;
-            virtual void send(qpid::framing::ProtocolVersion& version, qpid::framing::OutputHandler* out, int channel, u_int32_t framesize) = 0;
-            virtual void encode(qpid::framing::Buffer& buffer) = 0;
-            virtual void destroy() = 0;
-            virtual ~Content(){}
-        };
-    }
-=======
 
 namespace framing {
 class ChannelAdapter;
->>>>>>> d7b94020
 }
 
 namespace broker {
