/*
 *
 * Licensed to the Apache Software Foundation (ASF) under one
 * or more contributor license agreements.  See the NOTICE file
 * distributed with this work for additional information
 * regarding copyright ownership.  The ASF licenses this file
 * to you under the Apache License, Version 2.0 (the
 * "License"); you may not use this file except in compliance
 * with the License.  You may obtain a copy of the License at
 * 
 *   http://www.apache.org/licenses/LICENSE-2.0
 * 
 * Unless required by applicable law or agreed to in writing,
 * software distributed under the License is distributed on an
 * "AS IS" BASIS, WITHOUT WARRANTIES OR CONDITIONS OF ANY
 * KIND, either express or implied.  See the License for the
 * specific language governing permissions and limitations
 * under the License.
 *
 */
#ifndef _InMemoryContent_
#define _InMemoryContent_

#include <Content.h>
#include <vector>


namespace qpid {
    namespace broker {
        class InMemoryContent : public Content{
            typedef std::vector<qpid::framing::AMQContentBody::shared_ptr> content_list;
            typedef content_list::iterator content_iterator;

            content_list content;
        public:
            void add(qpid::framing::AMQContentBody::shared_ptr data);
<<<<<<< HEAD
            u_int32_t size();
            void send(qpid::framing::ProtocolVersion& version, qpid::framing::OutputHandler* out, int channel, u_int32_t framesize);
=======
            uint32_t size();
            void send(framing::ChannelAdapter&, uint32_t framesize);
>>>>>>> d7b94020
            void encode(qpid::framing::Buffer& buffer);
        };
    }
}


#endif<|MERGE_RESOLUTION|>--- conflicted
+++ resolved
@@ -34,13 +34,8 @@
             content_list content;
         public:
             void add(qpid::framing::AMQContentBody::shared_ptr data);
-<<<<<<< HEAD
-            u_int32_t size();
-            void send(qpid::framing::ProtocolVersion& version, qpid::framing::OutputHandler* out, int channel, u_int32_t framesize);
-=======
             uint32_t size();
             void send(framing::ChannelAdapter&, uint32_t framesize);
->>>>>>> d7b94020
             void encode(qpid::framing::Buffer& buffer);
         };
     }
