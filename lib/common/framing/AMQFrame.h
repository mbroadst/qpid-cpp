#ifndef _AMQFrame_
#define _AMQFrame_

/*
 *
 * Licensed to the Apache Software Foundation (ASF) under one
 * or more contributor license agreements.  See the NOTICE file
 * distributed with this work for additional information
 * regarding copyright ownership.  The ASF licenses this file
 * to you under the Apache License, Version 2.0 (the
 * "License"); you may not use this file except in compliance
 * with the License.  You may obtain a copy of the License at
 * 
 *   http://www.apache.org/licenses/LICENSE-2.0
 * 
 * Unless required by applicable law or agreed to in writing,
 * software distributed under the License is distributed on an
 * "AS IS" BASIS, WITHOUT WARRANTIES OR CONDITIONS OF ANY
 * KIND, either express or implied.  See the License for the
 * specific language governing permissions and limitations
 * under the License.
 *
 */
#include <boost/cast.hpp>

#include <amqp_types.h>
#include <AMQBody.h>
#include <AMQDataBlock.h>
#include <AMQMethodBody.h>
#include <AMQHeaderBody.h>
#include <AMQContentBody.h>
#include <AMQHeartbeatBody.h>
#include <AMQP_MethodVersionMap.h>
#include <AMQP_HighestVersion.h>
#include <Buffer.h>

namespace qpid {
namespace framing {

	
<<<<<<< HEAD
        class AMQFrame : virtual public AMQDataBlock
        {
            static AMQP_MethodVersionMap versionMap;
            qpid::framing::ProtocolVersion version;
	    
            u_int16_t channel;
            u_int8_t type;//used if the body is decoded separately from the 'head'
            AMQBody::shared_ptr body;
			AMQBody::shared_ptr createMethodBody(Buffer& buffer);
            
        public:
            AMQFrame(qpid::framing::ProtocolVersion& _version = highestProtocolVersion);
            AMQFrame(qpid::framing::ProtocolVersion& _version, u_int16_t channel, AMQBody* body);
            AMQFrame(qpid::framing::ProtocolVersion& _version, u_int16_t channel, AMQBody::shared_ptr& body);
            virtual ~AMQFrame();
            virtual void encode(Buffer& buffer); 
            virtual bool decode(Buffer& buffer); 
            virtual u_int32_t size() const;
            u_int16_t getChannel();
            AMQBody::shared_ptr& getBody();

            u_int32_t decodeHead(Buffer& buffer); 
            void decodeBody(Buffer& buffer, uint32_t size); 
=======
class AMQFrame : public AMQDataBlock
{
  public:
    AMQFrame(ProtocolVersion _version = highestProtocolVersion);
    AMQFrame(ProtocolVersion _version, uint16_t channel, AMQBody* body);
    AMQFrame(ProtocolVersion _version, uint16_t channel, const AMQBody::shared_ptr& body);    
    virtual ~AMQFrame();
    virtual void encode(Buffer& buffer); 
    virtual bool decode(Buffer& buffer); 
    virtual uint32_t size() const;
    uint16_t getChannel();
    AMQBody::shared_ptr getBody();

    /** Convenience template to cast the body to an expected type */
    template <class T> boost::shared_ptr<T> castBody() {
        assert(dynamic_cast<T*>(getBody().get()));
        boost::static_pointer_cast<T>(getBody());
    }

    uint32_t decodeHead(Buffer& buffer); 
    void decodeBody(Buffer& buffer, uint32_t size); 

  private:
        static AMQP_MethodVersionMap versionMap;
    ProtocolVersion version;
            
    uint16_t channel;
    uint8_t type;
    AMQBody::shared_ptr body;
            
>>>>>>> d7b94020

  friend std::ostream& operator<<(std::ostream& out, const AMQFrame& body);
};

}} // namespace qpid::framing


#endif<|MERGE_RESOLUTION|>--- conflicted
+++ resolved
@@ -38,31 +38,6 @@
 namespace framing {
 
 	
-<<<<<<< HEAD
-        class AMQFrame : virtual public AMQDataBlock
-        {
-            static AMQP_MethodVersionMap versionMap;
-            qpid::framing::ProtocolVersion version;
-	    
-            u_int16_t channel;
-            u_int8_t type;//used if the body is decoded separately from the 'head'
-            AMQBody::shared_ptr body;
-			AMQBody::shared_ptr createMethodBody(Buffer& buffer);
-            
-        public:
-            AMQFrame(qpid::framing::ProtocolVersion& _version = highestProtocolVersion);
-            AMQFrame(qpid::framing::ProtocolVersion& _version, u_int16_t channel, AMQBody* body);
-            AMQFrame(qpid::framing::ProtocolVersion& _version, u_int16_t channel, AMQBody::shared_ptr& body);
-            virtual ~AMQFrame();
-            virtual void encode(Buffer& buffer); 
-            virtual bool decode(Buffer& buffer); 
-            virtual u_int32_t size() const;
-            u_int16_t getChannel();
-            AMQBody::shared_ptr& getBody();
-
-            u_int32_t decodeHead(Buffer& buffer); 
-            void decodeBody(Buffer& buffer, uint32_t size); 
-=======
 class AMQFrame : public AMQDataBlock
 {
   public:
@@ -93,7 +68,6 @@
     uint8_t type;
     AMQBody::shared_ptr body;
             
->>>>>>> d7b94020
 
   friend std::ostream& operator<<(std::ostream& out, const AMQFrame& body);
 };
