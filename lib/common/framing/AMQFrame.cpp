
/*
 *
 * Licensed to the Apache Software Foundation (ASF) under one
 * or more contributor license agreements.  See the NOTICE file
 * distributed with this work for additional information
 * regarding copyright ownership.  The ASF licenses this file
 * to you under the Apache License, Version 2.0 (the
 * "License"); you may not use this file except in compliance
 * with the License.  You may obtain a copy of the License at
 * 
 *   http://www.apache.org/licenses/LICENSE-2.0
 * 
 * Unless required by applicable law or agreed to in writing,
 * software distributed under the License is distributed on an
 * "AS IS" BASIS, WITHOUT WARRANTIES OR CONDITIONS OF ANY
 * KIND, either express or implied.  See the License for the
 * specific language governing permissions and limitations
 * under the License.
 *
 */
#include <boost/format.hpp>

#include <AMQFrame.h>
#include <QpidError.h>
#include "AMQRequestBody.h"
#include "AMQResponseBody.h"


namespace qpid {
namespace framing {


<<<<<<< HEAD

AMQP_MethodVersionMap AMQFrame::versionMap;


AMQFrame::AMQFrame(qpid::framing::ProtocolVersion& _version):
version(_version)
{}


AMQFrame::AMQFrame(qpid::framing::ProtocolVersion& _version, u_int16_t _channel, AMQBody* _body) :
version(_version), channel(_channel), body(_body)
{}


AMQFrame::AMQFrame(qpid::framing::ProtocolVersion& _version, u_int16_t _channel, AMQBody::shared_ptr& _body) :
=======
AMQP_MethodVersionMap AMQFrame::versionMap;

AMQFrame::AMQFrame(ProtocolVersion _version):
version(_version)
 {
     assert(version != ProtocolVersion(0,0));
 }

AMQFrame::AMQFrame(ProtocolVersion _version, uint16_t _channel, AMQBody* _body) :
version(_version), channel(_channel), body(_body)
{}

AMQFrame::AMQFrame(ProtocolVersion _version, uint16_t _channel, const AMQBody::shared_ptr& _body) :
>>>>>>> d7b94020
version(_version), channel(_channel), body(_body)
{}

AMQFrame::~AMQFrame() {}

uint16_t AMQFrame::getChannel(){
    return channel;
}

AMQBody::shared_ptr AMQFrame::getBody(){
    return body;
}

void AMQFrame::encode(Buffer& buffer)
{
    buffer.putOctet(body->type());
    buffer.putShort(channel);    
    buffer.putLong(body->size());
    body->encode(buffer);
    buffer.putOctet(0xCE);
}

<<<<<<< HEAD
AMQBody::shared_ptr AMQFrame::createMethodBody(Buffer& buffer){
    u_int16_t classId = buffer.getShort();
    u_int16_t methodId = buffer.getShort();
    AMQBody::shared_ptr body(versionMap.createMethodBody(classId, methodId, version.getMajor(), version.getMinor()));
    return body;
}

u_int32_t AMQFrame::size() const{
    if(!body.get()) THROW_QPID_ERROR(INTERNAL_ERROR, "Attempt to get size of frame with no body set!");
    return 1/*type*/ + 2/*channel*/ + 4/*body size*/ + body->size() + 1/*0xCE*/;
=======
uint32_t AMQFrame::size() const{
    assert(body.get());
    return 1/*type*/ + 2/*channel*/ + 4/*body size*/ + body->size()
        + 1/*0xCE*/;
>>>>>>> d7b94020
}

bool AMQFrame::decode(Buffer& buffer)
{    
    if(buffer.available() < 7)
        return false;
    buffer.record();
    uint32_t frameSize = decodeHead(buffer);
    if(buffer.available() < frameSize + 1){
        buffer.restore();
        return false;
    }
    decodeBody(buffer, frameSize);
    uint8_t end = buffer.getOctet();
    if(end != 0xCE) THROW_QPID_ERROR(FRAMING_ERROR, "Frame end not found");
    return true;
}

uint32_t AMQFrame::decodeHead(Buffer& buffer){    
    type = buffer.getOctet();
    channel = buffer.getShort();
    return buffer.getLong();
}

void AMQFrame::decodeBody(Buffer& buffer, uint32_t size)
{    
    switch(type)
    {
      case METHOD_BODY:
        body = AMQMethodBody::create(versionMap, version, buffer);
        break;
      case REQUEST_BODY:
        body = AMQRequestBody::create(versionMap, version, buffer);
        break;
      case RESPONSE_BODY:
        body = AMQResponseBody::create(versionMap, version, buffer);
        break;
      case HEADER_BODY: 
	body = AMQBody::shared_ptr(new AMQHeaderBody()); 
	break;
      case CONTENT_BODY: 
	body = AMQBody::shared_ptr(new AMQContentBody()); 
	break;
      case HEARTBEAT_BODY: 
	body = AMQBody::shared_ptr(new AMQHeartbeatBody()); 
	break;
      default:
	THROW_QPID_ERROR(
            FRAMING_ERROR,
            boost::format("Unknown frame type %d") % type);
    }
    body->decode(buffer, size);
}

std::ostream& operator<<(std::ostream& out, const AMQFrame& t)
{
    out << "Frame[channel=" << t.channel << "; ";
    if (t.body.get() == 0)
        out << "empty";
    else
        out << *t.body;
    out << "]";
    return out;
}


}} // namespace qpid::framing<|MERGE_RESOLUTION|>--- conflicted
+++ resolved
@@ -31,23 +31,6 @@
 namespace framing {
 
 
-<<<<<<< HEAD
-
-AMQP_MethodVersionMap AMQFrame::versionMap;
-
-
-AMQFrame::AMQFrame(qpid::framing::ProtocolVersion& _version):
-version(_version)
-{}
-
-
-AMQFrame::AMQFrame(qpid::framing::ProtocolVersion& _version, u_int16_t _channel, AMQBody* _body) :
-version(_version), channel(_channel), body(_body)
-{}
-
-
-AMQFrame::AMQFrame(qpid::framing::ProtocolVersion& _version, u_int16_t _channel, AMQBody::shared_ptr& _body) :
-=======
 AMQP_MethodVersionMap AMQFrame::versionMap;
 
 AMQFrame::AMQFrame(ProtocolVersion _version):
@@ -61,7 +44,6 @@
 {}
 
 AMQFrame::AMQFrame(ProtocolVersion _version, uint16_t _channel, const AMQBody::shared_ptr& _body) :
->>>>>>> d7b94020
 version(_version), channel(_channel), body(_body)
 {}
 
@@ -84,23 +66,10 @@
     buffer.putOctet(0xCE);
 }
 
-<<<<<<< HEAD
-AMQBody::shared_ptr AMQFrame::createMethodBody(Buffer& buffer){
-    u_int16_t classId = buffer.getShort();
-    u_int16_t methodId = buffer.getShort();
-    AMQBody::shared_ptr body(versionMap.createMethodBody(classId, methodId, version.getMajor(), version.getMinor()));
-    return body;
-}
-
-u_int32_t AMQFrame::size() const{
-    if(!body.get()) THROW_QPID_ERROR(INTERNAL_ERROR, "Attempt to get size of frame with no body set!");
-    return 1/*type*/ + 2/*channel*/ + 4/*body size*/ + body->size() + 1/*0xCE*/;
-=======
 uint32_t AMQFrame::size() const{
     assert(body.get());
     return 1/*type*/ + 2/*channel*/ + 4/*body size*/ + body->size()
         + 1/*0xCE*/;
->>>>>>> d7b94020
 }
 
 bool AMQFrame::decode(Buffer& buffer)
