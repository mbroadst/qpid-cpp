--- conflicted
+++ resolved
@@ -116,10 +116,7 @@
   $(framing)/Value.h				\
   $(framing)/amqp_framing.h			\
   $(framing)/amqp_types.h			\
-<<<<<<< HEAD
-=======
   $(framing)/Proxy.h				\
->>>>>>> d7b94020
   Exception.h					\
   ExceptionHolder.h				\
   QpidError.h					\
